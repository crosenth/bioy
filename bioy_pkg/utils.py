--- conflicted
+++ resolved
@@ -21,12 +21,9 @@
 import re
 import shutil
 import sys
-<<<<<<< HEAD
 import signal
-=======
 import contextlib
 import tempfile
->>>>>>> f6730555
 
 from itertools import takewhile, izip_longest, groupby
 from csv import DictReader
@@ -36,8 +33,6 @@
 log = logging.getLogger(__name__)
 
 
-<<<<<<< HEAD
-=======
 def apply_df_status(func, df, msg=''):
     """
     """
@@ -54,7 +49,6 @@
     return df.drop(tmp_column, axis=1)
 
 
->>>>>>> f6730555
 def flattener(iterable):
     """
     Flatten nested iterables (not strings or dict-like objects).
@@ -238,7 +232,6 @@
         return groups
 
 
-<<<<<<< HEAD
 def _exit_on_signal(sig, status=None, message=None):
     def exit(sig, frame):
         if message:
@@ -259,7 +252,8 @@
     Set program to exit on SIGPIPE
     """
     _exit_on_signal(signal.SIGPIPE, status)
-=======
+
+
 def read_csv(filename, compression=None, limit=None, **kwargs):
     """Read a csv file using pandas.read_csv with compression defined by
     the file suffix unless provided.
@@ -285,5 +279,4 @@
         with tf:
             yield tf
     finally:
-        os.unlink(tf.name)
->>>>>>> f6730555
+        os.unlink(tf.name)